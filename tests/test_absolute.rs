--- conflicted
+++ resolved
@@ -93,52 +93,48 @@
     } else {
         assert_eq!(PathDir::new("/").unwrap(), root);
     }
-<<<<<<< HEAD
     assert!(root.concat("..").is_err());
-=======
-    assert!(PathDir::new(root.join("..")).is_err());
 
     if cfg!(windows) {
         // Test that /-separated and \-separated paths can be joined
-        let ac1 = a.join(r"b/c");
+        let ac1 = a.concat(r"b/c").unwrap();
         assert!(ac1.metadata().is_ok());
 
-        let ac2 = a.join(r"b\c");
+        let ac2 = a.concat(r"b\c").unwrap();
         assert!(ac2.metadata().is_ok());
     }
 }
 
 /// Check that issue #34 is fixed
-/// 
+///
 /// After calling join(), the metadata are accessed to check that the computed path is valid.
 #[test]
 fn test_forward_and_backward_slashes() {
     let tmp = tempdir::TempDir::new("ex").unwrap();
     let tmp = tmp.path();
-    
+
     // Create directories:
     // a/
     // + b/
     //   + c/
     let a = PathDir::create(&tmp.join("a")).unwrap();
-    let b = PathDir::create(&a.join("b")).unwrap();
-    let c = PathDir::create(&b.join("c")).unwrap();
+    let b = PathDir::create(&a.concat("b").unwrap()).unwrap();
+    let c = PathDir::create(&b.concat("c").unwrap()).unwrap();
 
     let a_abs = PathAbs::new(a).unwrap();
 
     // Join /-separated relative path and check that the metadata are accessible
-    let forward_slash = a_abs.join(r"b/c");
+    let forward_slash = a_abs.concat(r"b/c").unwrap();
     assert!(forward_slash.metadata().is_ok());
     assert_eq!(c, PathDir::new(forward_slash).unwrap());
-    
+
     // Join \-separated relative path and check that the metadata are accessible
     // The following test only make sense on windows because the \ character isn't illegal in a
-    // directory name on linux, so the call to `join(r"b\c")` would just add the single directory 
+    // directory name on linux, so the call to `concat(r"b\c")` would just add the single directory
     // named "b\c"
     if cfg!(windows) {
-        let backward_slash = a_abs.join(r"b\c");
+        let backward_slash = a_abs.concat(r"b\c").unwrap();
         assert!(backward_slash.metadata().is_ok());
         assert_eq!(c, PathDir::new(backward_slash).unwrap());
     }
->>>>>>> 614f6317
 }